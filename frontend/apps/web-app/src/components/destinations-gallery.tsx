--- conflicted
+++ resolved
@@ -173,21 +173,8 @@
   const couponCode = `${destination.name.toLowerCase()}${days}`;
 
   const handleClick = () => {
-<<<<<<< HEAD
     onApply();
     queueMicrotask(() => triggerPurchaseFlow());
-=======
-    onSelect({
-      countryId: destination.countryIso.toLowerCase(),
-      activeTab: "countries",
-      numOfDays: days,
-    });
-
-    const selectorElement = document.getElementById("esim-selector");
-    if (selectorElement) {
-      selectorElement.scrollIntoView({ behavior: "smooth", block: "start" });
-    }
->>>>>>> 2c80f397
   };
 
   return (
@@ -196,50 +183,6 @@
       className="relative overflow-hidden rounded-3xl border-0 shadow-lg hover:shadow-xl transition-all duration-300 transform hover:scale-105 cursor-pointer group p-0"
       size={null}
     >
-<<<<<<< HEAD
-<div className="relative h-64 md:h-72 w-full">
-
-  {/* ---- תמונה ---- */}
-  <ImageWithFallback
-    src={destination.image}
-    fallbackSrc="/images/destinations/default.png"
-    alt={`${destination.name} destination`}
-    fill
-    className="object-cover transition-transform duration-300 group-hover:scale-110"
-  />
-
-  {/* ---- שכבת כהות ---- */}
-  <div className="absolute inset-0 bg-gradient-to-t from-black/60 via-black/20 to-transparent" />
-
-
-  {/* ---- ימים למעלה ימין ---- */}
-{/* ---- ימים + קופון ---- */}
-<div className="absolute top-0 right-0 p-3 flex flex-col items-end gap-2">
-  {/* ימים */}
-  <span className="bg-white/90 text-[#0A232E] px-2 py-1 rounded-full text-xs font-semibold shadow-sm">
-    {days} ימים
-  </span>
-
-  {/* קוד קופון */}
-  <span className="bg-[#535FC8] text-white px-2 py-1 rounded-full text-xs font-bold shadow-sm">
-    10% הנחה - {destination.countryIso.toLowerCase()}{days}
-  </span>
-</div>
-
-
-  {/* ---- התוכן התחתון ---- */}
-  <div className="absolute bottom-0 left-0 p-6 flex flex-col items-start text-white">
-
-    {/* שם המדינה — לא משתנה */}
-    <h4 className="text-2xl font-bold mb-2 font-birzia">
-      {destination.nameHebrew}
-    </h4>
-
-    {/* המחיר — בלי "הנחת $2" */}
-    {price ? (
-      <div className="inline-flex items-center bg-white/90 backdrop-blur-sm text-[#0A232E] px-3 py-1 rounded-full text-sm font-semibold">
-        {Math.round(price.finalPrice)} {currencySymbol(price.currency)}
-=======
       <div className="relative h-64 md:h-72 w-full">
         {/* תמונה */}
         <ImageWithFallback
@@ -253,17 +196,34 @@
         {/* שכבת כהות */}
         <div className="absolute inset-0 bg-gradient-to-t from-black/60 via-black/20 to-transparent" />
 
-        {/* שם המדינה + קוד קופון */}
-        <div className="absolute bottom-0 left-0 right-0 p-6 text-white">
-          <h4 className="text-2xl font-bold mb-2 font-birzia">
-            {destination.nameHebrew}
-          </h4>
+
+  {/* ---- ימים למעלה ימין ---- */}
+{/* ---- ימים + קופון ---- */}
+<div className="absolute top-0 right-0 p-3 flex flex-col items-end gap-2">
+  {/* ימים */}
+  <span className="bg-white/90 text-[#0A232E] px-2 py-1 rounded-full text-xs font-semibold shadow-sm">
+    {days} ימים
+  </span>
+
+  {/* קוד קופון */}
+  <span className="bg-[#535FC8] text-white px-2 py-1 rounded-full text-xs font-bold shadow-sm">
+    10% הנחה - {destination.countryIso.toLowerCase()}{days}
+  </span>
+</div>
+
+
+  {/* ---- התוכן התחתון ---- */}
+  <div className="absolute bottom-0 left-0 p-6 flex flex-col items-start text-white">
+
+    {/* שם המדינה — לא משתנה */}
+    <h4 className="text-2xl font-bold mb-2 font-birzia">
+      {destination.nameHebrew}
+    </h4>
 
           <div className="inline-flex items-center bg-white/90 backdrop-blur-sm text-[#0A232E] px-3 py-1 rounded-full text-sm font-semibold">
             קוד קופון: {couponCode}
           </div>
         </div>
->>>>>>> 2c80f397
       </div>
     </Card>
   );
