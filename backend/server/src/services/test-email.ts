--- conflicted
+++ resolved
@@ -12,11 +12,7 @@
 
 const POSTMARK_TOKEN = "eb7e4a97-3d71-4c8e-8bd0-f2c85fafaa28";
 const RECIPIENT_EMAIL = "asaf.gershon88@gmail.com";
-<<<<<<< HEAD
-const RECIPIENT_NAME = "keren cohen";
-=======
 const RECIPIENT_NAME = "asaf gershon";
->>>>>>> 75aaad3a
 
 // 📁 תקייה שבה יושבים נכסי האימייל (אותם קבצים שאתה כבר משתמש בהם בשרת)
 const EMAIL_ASSETS_DIR = path.join(__dirname, "email-assets");
